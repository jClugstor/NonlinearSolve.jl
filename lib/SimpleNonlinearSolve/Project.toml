name = "SimpleNonlinearSolve"
uuid = "727e6d20-b764-4bd8-a329-72de5adea6c7"
authors = ["SciML"]
version = "1.4.1"

[deps]
ADTypes = "47edcb42-4c32-4615-8424-f2b9edc5f35b"
ArrayInterface = "4fba245c-0d91-5ea0-9b3e-6abc04ee57a9"
ConcreteStructs = "2569d6c7-a4a2-43d3-a901-331e8e4be471"
DiffEqBase = "2b5f629d-d688-5b77-993f-72d75c75574e"
FastClosures = "9aa1b823-49e4-5ca5-8b0f-3971ec8bab6a"
FiniteDiff = "6a86dc24-6348-571c-b903-95158fe2bd41"
ForwardDiff = "f6369f11-7733-5829-9624-2563aa707210"
LinearAlgebra = "37e2e46d-f89d-539d-b4ee-838fcccc9c8e"
MaybeInplace = "bb5d69b7-63fc-4a16-80bd-7e42200c7bdb"
PrecompileTools = "aea7be01-6a6a-4083-8856-8a6e6704d82a"
Reexport = "189a3867-3050-52da-a836-e630ba90ab69"
SciMLBase = "0bca4576-84f4-4d90-8ffe-ffa030f20462"
StaticArraysCore = "1e83bf80-4336-4d27-bf5d-d5a4f845583c"

[weakdeps]
ChainRulesCore = "d360d2e6-b24c-11e9-a2a3-2a2ae2dbcce4"
PolyesterForwardDiff = "98d1487c-24ca-40b6-b7ab-df2af84e126b"
StaticArrays = "90137ffa-7385-5640-81b9-e52037218182"

[extensions]
SimpleNonlinearSolveChainRulesCoreExt = "ChainRulesCore"
SimpleNonlinearSolvePolyesterForwardDiffExt = "PolyesterForwardDiff"
SimpleNonlinearSolveStaticArraysExt = "StaticArrays"

[compat]
ADTypes = "0.2.6"
ArrayInterface = "7.7"
ChainRulesCore = "1.21"
ConcreteStructs = "0.2.2"
DiffEqBase = "6.146"
FastClosures = "0.3"
<<<<<<< HEAD
FiniteDiff = "2.22"
ForwardDiff = "0.10.36"
LinearAlgebra = "1.10"
MaybeInplace = "0.1.1"
PrecompileTools = "1.2"
Reexport = "1.2"
SciMLBase = "2.23"
StaticArrays = "1.9"
StaticArraysCore = "1.4.2"
julia = "1.10"
=======
FiniteDiff = "2"
ForwardDiff = "0.10.3"
LinearAlgebra = "1.9"
MaybeInplace = "0.1"
PrecompileTools = "1"
Reexport = "1"
SciMLBase = "2.23"
StaticArrays = "1"
StaticArraysCore = "1.4"
julia = "1.9"

[extras]
AllocCheck = "9b6a8646-10ed-4001-bbdc-1d2f46dfbb1a"
CUDA = "052768ef-5323-5732-b1bb-66c8b64840ba"
DiffEqBase = "2b5f629d-d688-5b77-993f-72d75c75574e"
ForwardDiff = "f6369f11-7733-5829-9624-2563aa707210"
LinearAlgebra = "37e2e46d-f89d-539d-b4ee-838fcccc9c8e"
LinearSolve = "7ed4a6bd-45f5-4d41-b270-4a48e9bafcae"
NonlinearProblemLibrary = "b7050fa9-e91f-4b37-bcee-a89a063da141"
Pkg = "44cfe95a-1eb2-52ea-b672-e2afdf69b78f"
PolyesterForwardDiff = "98d1487c-24ca-40b6-b7ab-df2af84e126b"
Random = "9a3f8284-a2c9-5f02-9a11-845980a1fd5c"
ReTestItems = "817f1d60-ba6b-4fd5-9520-3cf149f6a823"
Reexport = "189a3867-3050-52da-a836-e630ba90ab69"
SciMLSensitivity = "1ed8b502-d754-442c-8d5d-10ac956f44a1"
StaticArrays = "90137ffa-7385-5640-81b9-e52037218182"
Test = "8dfed614-e22c-5e08-85e1-65c5234f0b40"
Zygote = "e88e6eb3-aa80-5325-afca-941959d7151f"

[targets]
test = ["AllocCheck", "DiffEqBase", "ForwardDiff", "LinearAlgebra", "LinearSolve", "NonlinearProblemLibrary", "Pkg", "Random", "ReTestItems", "SciMLSensitivity", "StaticArrays", "Zygote", "CUDA", "PolyesterForwardDiff", "Reexport", "Test"]
>>>>>>> e42f3fe4
<|MERGE_RESOLUTION|>--- conflicted
+++ resolved
@@ -35,7 +35,6 @@
 ConcreteStructs = "0.2.2"
 DiffEqBase = "6.146"
 FastClosures = "0.3"
-<<<<<<< HEAD
 FiniteDiff = "2.22"
 ForwardDiff = "0.10.36"
 LinearAlgebra = "1.10"
@@ -46,17 +45,6 @@
 StaticArrays = "1.9"
 StaticArraysCore = "1.4.2"
 julia = "1.10"
-=======
-FiniteDiff = "2"
-ForwardDiff = "0.10.3"
-LinearAlgebra = "1.9"
-MaybeInplace = "0.1"
-PrecompileTools = "1"
-Reexport = "1"
-SciMLBase = "2.23"
-StaticArrays = "1"
-StaticArraysCore = "1.4"
-julia = "1.9"
 
 [extras]
 AllocCheck = "9b6a8646-10ed-4001-bbdc-1d2f46dfbb1a"
@@ -77,5 +65,4 @@
 Zygote = "e88e6eb3-aa80-5325-afca-941959d7151f"
 
 [targets]
-test = ["AllocCheck", "DiffEqBase", "ForwardDiff", "LinearAlgebra", "LinearSolve", "NonlinearProblemLibrary", "Pkg", "Random", "ReTestItems", "SciMLSensitivity", "StaticArrays", "Zygote", "CUDA", "PolyesterForwardDiff", "Reexport", "Test"]
->>>>>>> e42f3fe4
+test = ["AllocCheck", "DiffEqBase", "ForwardDiff", "LinearAlgebra", "LinearSolve", "NonlinearProblemLibrary", "Pkg", "Random", "ReTestItems", "SciMLSensitivity", "StaticArrays", "Zygote", "CUDA", "PolyesterForwardDiff", "Reexport", "Test"]