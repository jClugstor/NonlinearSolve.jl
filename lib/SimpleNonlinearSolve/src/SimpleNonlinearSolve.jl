--- conflicted
+++ resolved
@@ -77,11 +77,7 @@
 
 # DiffEq styled algorithms
 export Bisection, Brent, Broyden, LBroyden, SimpleDFSane, Falsi, Halley, Klement,
-<<<<<<< HEAD
     Ridder, SimpleNewtonRaphson, SimpleTrustRegion, Alefeld, Itp
-=======
-    Ridder, SimpleNewtonRaphson, SimpleTrustRegion, Alefeld
 export BatchedBroyden, BatchedSimpleNewtonRaphson, BatchedSimpleDFSane
->>>>>>> 7a7af72e
 
 end # module