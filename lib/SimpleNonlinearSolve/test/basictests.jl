using SimpleNonlinearSolve,
    StaticArrays, BenchmarkTools, DiffEqBase, LinearAlgebra, Test,
    NNlib

const BATCHED_BROYDEN_SOLVERS = []
const BROYDEN_SOLVERS = []
const BATCHED_LBROYDEN_SOLVERS = []
const LBROYDEN_SOLVERS = []
const BATCHED_DFSANE_SOLVERS = []
const DFSANE_SOLVERS = []
const BATCHED_RAPHSON_SOLVERS = []

for mode in instances(NLSolveTerminationMode.T)
    if mode ∈
       (NLSolveTerminationMode.SteadyStateDefault, NLSolveTerminationMode.RelSafeBest,
        NLSolveTerminationMode.AbsSafeBest)
        continue
    end

    termination_condition = NLSolveTerminationCondition(mode; abstol = nothing,
        reltol = nothing)
    push!(BROYDEN_SOLVERS, Broyden(; batched = false, termination_condition))
    push!(BATCHED_BROYDEN_SOLVERS, Broyden(; batched = true, termination_condition))
    push!(LBROYDEN_SOLVERS, LBroyden(; batched = false, termination_condition))
    push!(BATCHED_LBROYDEN_SOLVERS, LBroyden(; batched = true, termination_condition))
    push!(DFSANE_SOLVERS, SimpleDFSane(; batched = false, termination_condition))
    push!(BATCHED_DFSANE_SOLVERS, SimpleDFSane(; batched = true, termination_condition))
    push!(BATCHED_RAPHSON_SOLVERS,
        SimpleNewtonRaphson(; batched = true,
            termination_condition))
    push!(BATCHED_RAPHSON_SOLVERS,
        SimpleNewtonRaphson(; batched = true, autodiff = false,
            termination_condition))
end

# SimpleNewtonRaphson
function benchmark_scalar(f, u0)
    probN = NonlinearProblem{false}(f, u0)
    sol = (solve(probN, SimpleNewtonRaphson()))
end

function ff(u, p)
    u .* u .- 2
end
const cu0 = @SVector[1.0, 1.0]
function sf(u, p)
    u * u - 2
end
const csu0 = 1.0

sol = benchmark_scalar(sf, csu0)
@test sol.retcode === ReturnCode.Success
@test sol.u * sol.u - 2 < 1e-9

if VERSION >= v"1.7"
    @test (@ballocated benchmark_scalar(sf, csu0)) == 0
end

# Halley
function benchmark_scalar(f, u0)
    probN = NonlinearProblem{false}(f, u0)
    sol = (solve(probN, Halley()))
end

function ff(u, p)
    u .* u .- 2
end
const cu0 = @SVector[1.0, 1.0]
function sf(u, p)
    u * u - 2
end
const csu0 = 1.0

sol = benchmark_scalar(sf, csu0)
@test sol.retcode === ReturnCode.Success
@test sol.u * sol.u - 2 < 1e-9

sol = benchmark_scalar(ff, cu0)
@test sol.retcode === ReturnCode.Success
@test sol.u .* sol.u .- 2 < [1e-9, 1e-9]

if VERSION >= v"1.7"
    @test (@ballocated benchmark_scalar(sf, csu0)) == 0
end

# Broyden
function benchmark_scalar(f, u0, alg)
    probN = NonlinearProblem{false}(f, u0)
    sol = (solve(probN, alg))
end

for alg in BROYDEN_SOLVERS
    sol = benchmark_scalar(sf, csu0, alg)
    @test sol.retcode === ReturnCode.Success
    @test sol.u * sol.u - 2 < 1e-9
    # FIXME: Termination Condition Implementation is allocating. Not sure how to fix it.
    # if VERSION >= v"1.7"
    #     @test (@ballocated benchmark_scalar($sf, $csu0, $termination_condition)) == 0
    # end
end

# Klement
function benchmark_scalar(f, u0)
    probN = NonlinearProblem{false}(f, u0)
    sol = (solve(probN, Klement()))
end

sol = benchmark_scalar(sf, csu0)
@test sol.retcode === ReturnCode.Success
@test sol.u * sol.u - 2 < 1e-9
if VERSION >= v"1.7"
    @test (@ballocated benchmark_scalar(sf, csu0)) == 0
end

# SimpleTrustRegion
function benchmark_scalar(f, u0)
    probN = NonlinearProblem{false}(f, u0)
    sol = (solve(probN, SimpleTrustRegion()))
end

sol = benchmark_scalar(sf, csu0)
@test sol.retcode === ReturnCode.Success
@test sol.u * sol.u - 2 < 1e-9

# SimpleDFSane
function benchmark_scalar(f, u0)
    probN = NonlinearProblem{false}(f, u0)
    sol = (solve(probN, SimpleDFSane()))
end

sol = benchmark_scalar(sf, csu0)
@test sol.retcode === ReturnCode.Success
@test sol.u * sol.u - 2 < 1e-9

# AD Tests
using ForwardDiff

# Immutable
f, u0 = (u, p) -> u .* u .- p, @SVector[1.0, 1.0]

for alg in (SimpleNewtonRaphson(), LBroyden(), Klement(), SimpleTrustRegion(),
    SimpleDFSane(), Halley(), BROYDEN_SOLVERS...)
    g = function (p)
        probN = NonlinearProblem{false}(f, csu0, p)
        sol = solve(probN, alg, abstol = 1e-9)
        return sol.u[end]
    end

    for p in 1.1:0.1:100.0
        res = abs.(g(p))
        # Not surprising if LBrouden fails to converge
        if any(x -> isnan(x) || x <= 1e-5 || x >= 1e5, res) && alg isa LBroyden
            @test_broken res ≈ sqrt(p)
            @test_broken abs.(ForwardDiff.derivative(g, p)) ≈ 1 / (2 * sqrt(p))
        else
            @test res ≈ sqrt(p)
            @test abs.(ForwardDiff.derivative(g, p)) ≈ 1 / (2 * sqrt(p))
        end
    end
end

# Scalar
f, u0 = (u, p) -> u * u - p, 1.0
for alg in (SimpleNewtonRaphson(), Klement(), SimpleTrustRegion(),
    SimpleDFSane(), Halley(), BROYDEN_SOLVERS..., LBROYDEN_SOLVERS...)
    g = function (p)
        probN = NonlinearProblem{false}(f, oftype(p, u0), p)
        sol = solve(probN, alg)
        return sol.u
    end

    for p in 1.1:0.1:100.0
        res = abs.(g(p))
        # Not surprising if LBrouden fails to converge
        if any(x -> isnan(x) || x <= 1e-5 || x >= 1e5, res) && alg isa LBroyden
            @test_broken res ≈ sqrt(p)
            @test_broken abs.(ForwardDiff.derivative(g, p)) ≈ 1 / (2 * sqrt(p))
        else
            @test res ≈ sqrt(p)
            @test abs.(ForwardDiff.derivative(g, p)) ≈ 1 / (2 * sqrt(p))
        end
    end
end

tspan = (1.0, 20.0)
# Falsi
g = function (p)
    probN = IntervalNonlinearProblem{false}(f, typeof(p).(tspan), p)
    sol = solve(probN, Falsi())
    return sol.left
end

for p in 1.1:0.1:100.0
    @test g(p) ≈ sqrt(p)
    @test ForwardDiff.derivative(g, p) ≈ 1 / (2 * sqrt(p))
end

# Ridder
g = function (p)
    probN = IntervalNonlinearProblem{false}(f, typeof(p).(tspan), p)
    sol = solve(probN, Ridder())
    return sol.left
end

for p in 1.1:0.1:100.0
    @test g(p) ≈ sqrt(p)
    @test ForwardDiff.derivative(g, p) ≈ 1 / (2 * sqrt(p))
end

# Brent
g = function (p)
    probN = IntervalNonlinearProblem{false}(f, typeof(p).(tspan), p)
    sol = solve(probN, Brent())
    return sol.left
end

for p in 1.1:0.1:100.0
    @test g(p) ≈ sqrt(p)
    @test ForwardDiff.derivative(g, p) ≈ 1 / (2 * sqrt(p))
end

# ITP
g = function (p)
    probN = IntervalNonlinearProblem{false}(f, typeof(p).(tspan), p)
    sol = solve(probN, ITP())
    return sol.u
end

for p in 1.1:0.1:100.0
    @test g(p) ≈ sqrt(p)
    @test ForwardDiff.derivative(g, p) ≈ 1 / (2 * sqrt(p))
end

# Alefeld
g = function (p)
    probN = IntervalNonlinearProblem{false}(f, typeof(p).(tspan), p)
    sol = solve(probN, Alefeld())
    return sol.u
end

for p in 1.1:0.1:100.0
    @test g(p) ≈ sqrt(p)
    @test ForwardDiff.derivative(g, p) ≈ 1 / (2 * sqrt(p))
end

f, tspan = (u, p) -> p[1] * u * u - p[2], (1.0, 100.0)
t = (p) -> [sqrt(p[2] / p[1])]
p = [0.9, 50.0]
g = function (p)
    probN = IntervalNonlinearProblem{false}(f, tspan, p)
    sol = solve(probN, Alefeld())
    return [sol.u]
end

@test g(p) ≈ [sqrt(p[2] / p[1])]
@test ForwardDiff.jacobian(g, p) ≈ ForwardDiff.jacobian(t, p)

f, tspan = (u, p) -> p[1] * u * u - p[2], (1.0, 100.0)
t = (p) -> [sqrt(p[2] / p[1])]
p = [0.9, 50.0]
for alg in [Bisection(), Falsi(), Ridder(), Brent(), ITP()]
    global g, p
    g = function (p)
        probN = IntervalNonlinearProblem{false}(f, tspan, p)
        sol = solve(probN, alg)
        return [sol.left]
    end

    @test g(p) ≈ [sqrt(p[2] / p[1])]
    @test ForwardDiff.jacobian(g, p) ≈ ForwardDiff.jacobian(t, p)
end

for alg in (SimpleNewtonRaphson(), Klement(), SimpleTrustRegion(),
    SimpleDFSane(), Halley(), BROYDEN_SOLVERS..., LBROYDEN_SOLVERS...)
    global g, p
    g = function (p)
        probN = NonlinearProblem{false}(f, 0.5, p)
        sol = solve(probN, alg)
        return [abs(sol.u)]
    end
    @test g(p) ≈ [sqrt(p[2] / p[1])]
    @test ForwardDiff.jacobian(g, p) ≈ ForwardDiff.jacobian(t, p)
end

# Error Checks
f, u0 = (u, p) -> u .* u .- 2.0, @SVector[1.0, 1.0]
probN = NonlinearProblem(f, u0)

for alg in (SimpleNewtonRaphson(), SimpleNewtonRaphson(; autodiff = false),
    SimpleTrustRegion(),
    SimpleTrustRegion(; autodiff = false), Halley(), Halley(; autodiff = false),
    Klement(), SimpleDFSane(),
    BROYDEN_SOLVERS..., LBROYDEN_SOLVERS...)
    sol = solve(probN, alg)

    @test sol.retcode == ReturnCode.Success
    @test sol.u[end] ≈ sqrt(2.0)
end

for u0 in [1.0, [1, 1.0]]
    local f, probN, sol
    f = (u, p) -> u .* u .- 2.0
    probN = NonlinearProblem(f, u0)
    sol = sqrt(2) * u0

    for alg in (SimpleNewtonRaphson(), SimpleNewtonRaphson(; autodiff = false),
        SimpleTrustRegion(), SimpleTrustRegion(; autodiff = false), Klement(),
        SimpleDFSane(), BROYDEN_SOLVERS..., LBROYDEN_SOLVERS...)
        sol2 = solve(probN, alg)

        @test sol2.retcode == ReturnCode.Success
        @test sol2.u ≈ sol
    end
end

# Bisection Tests
f, tspan = (u, p) -> u .* u .- 2.0, (1.0, 2.0)
probB = IntervalNonlinearProblem(f, tspan)

# Falsi
sol = solve(probB, Falsi())
@test sol.left ≈ sqrt(2.0)

# Bisection
sol = solve(probB, Bisection())
@test sol.left ≈ sqrt(2.0)

# Ridder
sol = solve(probB, Ridder())
@test sol.left ≈ sqrt(2.0)
tspan = (sqrt(2.0), 10.0)
probB = IntervalNonlinearProblem(f, tspan)
sol = solve(probB, Ridder())
@test sol.left ≈ sqrt(2.0)
tspan = (0.0, sqrt(2.0))
probB = IntervalNonlinearProblem(f, tspan)
sol = solve(probB, Ridder())
@test sol.left ≈ sqrt(2.0)

# Brent
sol = solve(probB, Brent())
@test sol.left ≈ sqrt(2.0)
tspan = (sqrt(2.0), 10.0)
probB = IntervalNonlinearProblem(f, tspan)
sol = solve(probB, Brent())
@test sol.left ≈ sqrt(2.0)
tspan = (0.0, sqrt(2.0))
probB = IntervalNonlinearProblem(f, tspan)
sol = solve(probB, Brent())
@test sol.left ≈ sqrt(2.0)

# Alefeld
sol = solve(probB, Alefeld())
@test sol.u ≈ sqrt(2.0)
tspan = (sqrt(2.0), 10.0)
probB = IntervalNonlinearProblem(f, tspan)
sol = solve(probB, Alefeld())
@test sol.u ≈ sqrt(2.0)
tspan = (0.0, sqrt(2.0))
probB = IntervalNonlinearProblem(f, tspan)
sol = solve(probB, Alefeld())
@test sol.u ≈ sqrt(2.0)

# ITP
sol = solve(probB, ITP())
@test sol.u ≈ sqrt(2.0)
tspan = (sqrt(2.0), 10.0)
probB = IntervalNonlinearProblem(f, tspan)
sol = solve(probB, ITP())
@test sol.u ≈ sqrt(2.0)
tspan = (0.0, sqrt(2.0))
probB = IntervalNonlinearProblem(f, tspan)
sol = solve(probB, ITP())
@test sol.u ≈ sqrt(2.0)

# Garuntee Tests for Bisection
f = function (u, p)
    if u < 2.0
        return u - 2.0
    elseif u > 3.0
        return u - 3.0
    else
        return 0.0
    end
end
probB = IntervalNonlinearProblem(f, (0.0, 4.0))

sol = solve(probB, Bisection(; exact_left = true))
@test f(sol.left, nothing) < 0.0
@test f(nextfloat(sol.left), nothing) >= 0.0

sol = solve(probB, Bisection(; exact_right = true))
@test f(sol.right, nothing) >= 0.0
@test f(prevfloat(sol.right), nothing) <= 0.0

sol = solve(probB, Bisection(; exact_left = true, exact_right = true); immutable = false)
@test f(sol.left, nothing) < 0.0
@test f(nextfloat(sol.left), nothing) >= 0.0
@test f(sol.right, nothing) >= 0.0
@test f(prevfloat(sol.right), nothing) <= 0.0

# Test that `SimpleTrustRegion` passes a test that `SimpleNewtonRaphson` fails on.
u0 = [-10.0, -1.0, 1.0, 2.0, 3.0, 4.0, 10.0]
global g, f
f = (u, p) -> 0.010000000000000002 .+
              10.000000000000002 ./ (1 .+
               (0.21640425613334457 .+
                216.40425613334457 ./ (1 .+
                 (0.21640425613334457 .+
                  216.40425613334457 ./
                  (1 .+ 0.0006250000000000001(u .^ 2.0))) .^ 2.0)) .^ 2.0) .-
              0.0011552453009332421u .- p
g = function (p)
    probN = NonlinearProblem{false}(f, u0, p)
    sol = solve(probN, SimpleTrustRegion())
    return sol.u
end
p = [0.0, 0.0, 0.0, 0.0, 0.0, 0.0, 0.0]
u = g(p)
f(u, p)
@test all(abs.(f(u, p)) .< 1e-10)

# Test kwars in `SimpleTrustRegion`
max_trust_radius = [10.0, 100.0, 1000.0]
initial_trust_radius = [10.0, 1.0, 0.1]
step_threshold = [0.0, 0.01, 0.25]
shrink_threshold = [0.25, 0.3, 0.5]
expand_threshold = [0.5, 0.8, 0.9]
shrink_factor = [0.1, 0.3, 0.5]
expand_factor = [1.5, 2.0, 3.0]
max_shrink_times = [10, 20, 30]

list_of_options = zip(max_trust_radius, initial_trust_radius, step_threshold,
    shrink_threshold, expand_threshold, shrink_factor,
    expand_factor, max_shrink_times)
for options in list_of_options
    local probN, sol, alg
    alg = SimpleTrustRegion(max_trust_radius = options[1],
        initial_trust_radius = options[2],
        step_threshold = options[3],
        shrink_threshold = options[4],
        expand_threshold = options[5],
        shrink_factor = options[6],
        expand_factor = options[7],
        max_shrink_times = options[8])

    probN = NonlinearProblem(f, u0, p)
    sol = solve(probN, alg)
    @test all(abs.(f(u, p)) .< 1e-10)
end

# Test that `SimpleDFSane` passes a test that `SimpleNewtonRaphson` fails on.
u0 = [-10.0, -1.0, 1.0, 2.0, 3.0, 4.0, 10.0]
global g, f
f = (u, p) -> 0.010000000000000002 .+
              10.000000000000002 ./ (1 .+
               (0.21640425613334457 .+
                216.40425613334457 ./ (1 .+
                 (0.21640425613334457 .+
                  216.40425613334457 ./
                  (1 .+ 0.0006250000000000001(u .^ 2.0))) .^ 2.0)) .^ 2.0) .-
              0.0011552453009332421u .- p
g = function (p)
    probN = NonlinearProblem{false}(f, u0, p)
    sol = solve(probN, SimpleDFSane())
    return sol.u
end
p = [0.0, 0.0, 0.0, 0.0, 0.0, 0.0, 0.0]
u = g(p)
f(u, p)
@test all(abs.(f(u, p)) .< 1e-10)

# Test kwars in `SimpleDFSane`
σ_min = [1e-10, 1e-5, 1e-4]
σ_max = [1e10, 1e5, 1e4]
σ_1 = [1.0, 0.5, 2.0]
M = [10, 1, 100]
γ = [1e-4, 1e-3, 1e-5]
τ_min = [0.1, 0.2, 0.3]
τ_max = [0.5, 0.8, 0.9]
nexp = [2, 1, 2]
η_strategy = [
    (f_1, k, x, F) -> f_1 / k^2,
    (f_1, k, x, F) -> f_1 / k^3,
    (f_1, k, x, F) -> f_1 / k^4,
]

list_of_options = zip(σ_min, σ_max, σ_1, M, γ, τ_min, τ_max, nexp,
    η_strategy)
for options in list_of_options
    local probN, sol, alg
    alg = SimpleDFSane(σ_min = options[1],
        σ_max = options[2],
        σ_1 = options[3],
        M = options[4],
        γ = options[5],
        τ_min = options[6],
        τ_max = options[7],
        nexp = options[8],
        η_strategy = options[9])

    probN = NonlinearProblem(f, u0, p)
    sol = solve(probN, alg)
    @test all(abs.(f(u, p)) .< 1e-10)
end

f, u0 = (u, p) -> u .* u .- p, randn(1, 3)

p = [2.0 1.0 5.0];
probN = NonlinearProblem{false}(f, u0, p);

sol = solve(probN, Broyden(batched = true))

@test abs.(sol.u) ≈ sqrt.(p)

@testset "Batched Solver: $(nameof(typeof(alg)))" for alg in (BATCHED_BROYDEN_SOLVERS...,
    BATCHED_LBROYDEN_SOLVERS...,
    BATCHED_DFSANE_SOLVERS...,
    BATCHED_RAPHSON_SOLVERS...)
    sol = solve(probN, alg; abstol = 1e-3, reltol = 1e-3)

    @test sol.retcode == ReturnCode.Success
    @test abs.(sol.u)≈sqrt.(p) atol=1e-3 rtol=1e-3
end

## User specified Jacobian

f, u0 = (u, p) -> u .* u .- p, randn(3)

f_jac(u, p) = begin
    diagm(2 * u)
end

p = [2.0, 1.0, 5.0];

probN = NonlinearProblem(NonlinearFunction(f, jac = f_jac), u0, p)

for alg in (SimpleNewtonRaphson(), SimpleTrustRegion())
    sol = solve(probN, alg)
    @test abs.(sol.u) ≈ sqrt.(p)
end

<<<<<<< HEAD
# Flipped signs & reversed tsoan test for bracketing algorithms
f1(u, p) = u * u - p 
f2(u, p) = p - u * u

for alg in (Alefeld(), Bisection(), Falsi(), Brent(), ITP(), Ridder())
    for p ∈ 1:4
=======
# Flipped signs test
f1(u, p) = u * u - p
f2(u, p) = p - u * u

for Alg in (Alefeld, Bisection, Falsi, Brent, ITP, Ridder)
    alg = Alg()
    for p in 1:4
>>>>>>> 2c9323bb
        inp1 = IntervalNonlinearProblem(f1, (1.0, 2.0), p)
        inp2 = IntervalNonlinearProblem(f2, (1.0, 2.0), p)
        inp3 = IntervalNonlinearProblem(f1, (2.0, 1.0), p)
        inp4 = IntervalNonlinearProblem(f2, (2.0, 1.0), p)
        @test abs.(solve(inp1, alg).u) ≈ sqrt.(p)
        @test abs.(solve(inp2, alg).u) ≈ sqrt.(p)
        @test abs.(solve(inp3, alg).u) ≈ sqrt.(p)
        @test abs.(solve(inp4, alg).u) ≈ sqrt.(p)
    end
end<|MERGE_RESOLUTION|>--- conflicted
+++ resolved
@@ -540,22 +540,12 @@
     @test abs.(sol.u) ≈ sqrt.(p)
 end
 
-<<<<<<< HEAD
 # Flipped signs & reversed tsoan test for bracketing algorithms
-f1(u, p) = u * u - p 
-f2(u, p) = p - u * u
-
-for alg in (Alefeld(), Bisection(), Falsi(), Brent(), ITP(), Ridder())
-    for p ∈ 1:4
-=======
-# Flipped signs test
 f1(u, p) = u * u - p
 f2(u, p) = p - u * u
 
-for Alg in (Alefeld, Bisection, Falsi, Brent, ITP, Ridder)
-    alg = Alg()
+for alg in (Alefeld(), Bisection(), Falsi(), Brent(), ITP(), Ridder())
     for p in 1:4
->>>>>>> 2c9323bb
         inp1 = IntervalNonlinearProblem(f1, (1.0, 2.0), p)
         inp2 = IntervalNonlinearProblem(f2, (1.0, 2.0), p)
         inp3 = IntervalNonlinearProblem(f1, (2.0, 1.0), p)
