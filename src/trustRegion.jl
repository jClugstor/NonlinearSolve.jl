--- conflicted
+++ resolved
@@ -151,6 +151,7 @@
     fu_new::resType
     make_new_J::Bool
     r::Real
+    δN::uType
 
     function TrustRegionCache{iip}(f::fType, alg::algType, u::uType, fu::resType, p::pType,
                                    uf::ufType, linsolve::L, J::jType, du1::duType,
@@ -175,7 +176,7 @@
               abstol, prob, trust_r, max_trust_r, loss,
               loss_new, H, g, shrink_counter,
               step_size, u_new, fu_new,
-              make_new_J, r)
+              make_new_J, r, δN)
     end
 end
 
@@ -240,11 +241,12 @@
     end
     H = ArrayInterfaceCore.undefmatrix(u)
 
+
     return TrustRegionCache{iip}(f, alg, u, fu, p, uf, linsolve, J, du1, jac_config,
                                  1, false, maxiters, internalnorm,
                                  ReturnCode.Default, abstol, prob, initial_trust_radius,
                                  max_trust_radius, loss, loss, H, fu, 0, u, u, fu, true,
-                                 0.0)
+                                 0.0, copy(u))
 end
 
 function perform_step!(cache::TrustRegionCache{true})
@@ -260,11 +262,7 @@
                         linu = _vec(du1),
                         p = p, reltol = cache.abstol)
     cache.linsolve = linres.cache
-<<<<<<< HEAD
     cache.δN .= -1 .* du1
-=======
-    cache.du1 .= -1 .* du1
->>>>>>> 47ed7280
     dogleg!(cache)
 
     # Compute the potentially new u
@@ -286,7 +284,7 @@
 
     @unpack g, H = cache
     # Compute the Newton step.
-    cache.du1 = -H \ g
+    cache.δN = -H \ g
     dogleg!(cache)
 
     # Compute the potentially new u
@@ -336,11 +334,11 @@
 end
 
 function dogleg!(cache::TrustRegionCache)
-    @unpack du1, trust_r = cache
+    @unpack δN, trust_r = cache
 
     # Test if the full step is within the trust region.
-    if norm(du1) ≤ trust_r
-        cache.step_size = du1
+    if norm(δN) ≤ trust_r
+        cache.step_size = δN
         return
     end
 
@@ -353,7 +351,7 @@
     end
 
     # Find the intersection point on the boundary.
-    N_sd = du1 - δsd
+    N_sd = δN - δsd
     dot_N_sd = dot(N_sd, N_sd)
     dot_sd_N_sd = dot(δsd, N_sd)
     dot_sd = dot(δsd, δsd)
