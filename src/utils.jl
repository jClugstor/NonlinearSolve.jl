--- conflicted
+++ resolved
@@ -210,7 +210,6 @@
     return set_ad(alg, ad)
 end
 
-<<<<<<< HEAD
 function _get_tolerance(η, tc_η, ::Type{T}) where {T}
     fallback_η = real(oneunit(T)) * (eps(real(one(T))))^(4 // 5)
     return T(ifelse(η !== nothing, η, ifelse(tc_η !== nothing, tc_η, fallback_η)))
@@ -267,7 +266,7 @@
             termination_condition.safe_termination_options)
     end
 end
-=======
+
 __init_identity_jacobian(u::Number, _) = u
 function __init_identity_jacobian(u, fu)
     return convert(parameterless_type(_mutable(u)),
@@ -325,5 +324,4 @@
 
 _needs_square_A(_, ::Number) = true
 _needs_square_A(_, ::StaticArray) = true
-_needs_square_A(alg, _) = LinearSolve.needs_square_A(alg.linsolve)
->>>>>>> 786e8d3d
+_needs_square_A(alg, _) = LinearSolve.needs_square_A(alg.linsolve)